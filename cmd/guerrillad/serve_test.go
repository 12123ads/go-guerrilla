--- conflicted
+++ resolved
@@ -326,11 +326,7 @@
 		guerrilla.EventConfigBackendConfig: false,
 		guerrilla.EventConfigServerNew:     false,
 	}
-<<<<<<< HEAD
-	mainlog, _ = log.GetLogger("../../tests/testlog")
-=======
 	mainlog, _ = log.GetLogger("../../tests/testlog", "debug")
->>>>>>> 0b7bdbd8
 
 	bcfg := backends.BackendConfig{"log_received_mails": true}
 	backend, err := backends.New(bcfg, mainlog)
@@ -386,11 +382,7 @@
 
 // start server, change config, send SIG HUP, confirm that the pidfile changed & backend reloaded
 func TestServe(t *testing.T) {
-<<<<<<< HEAD
-	os.Truncate("../../tests/testlog", 0)
-=======
-
->>>>>>> 0b7bdbd8
+
 	testcert.GenerateCert("mail2.guerrillamail.com", "", 365*24*time.Hour, false, 2048, "P256", "../../tests/")
 
 	mainlog, _ = log.GetLogger("../../tests/testlog", "debug")
@@ -449,7 +441,7 @@
 	}
 
 	// cleanup
-
+	os.Truncate("../../tests/testlog", 0)
 	os.Remove("configJsonA.json")
 	os.Remove("./pidfile.pid")
 	os.Remove("./pidfile2.pid")
@@ -1088,11 +1080,7 @@
 // Start in log_level = debug
 // Load config & start server
 func TestDebugLevelChange(t *testing.T) {
-<<<<<<< HEAD
-	mainlog, _ = log.GetLogger("../../tests/testlog")
-=======
 	mainlog, _ = log.GetLogger("../../tests/testlog", "debug")
->>>>>>> 0b7bdbd8
 	testcert.GenerateCert("mail2.guerrillamail.com", "", 365*24*time.Hour, false, 2048, "P256", "../../tests/")
 	// start the server by emulating the serve command
 	ioutil.WriteFile("configJsonD.json", []byte(configJsonD), 0644)
@@ -1174,11 +1162,7 @@
 func TestBadBackendReload(t *testing.T) {
 	testcert.GenerateCert("mail2.guerrillamail.com", "", 365*24*time.Hour, false, 2048, "P256", "../../tests/")
 
-<<<<<<< HEAD
-	mainlog, _ = log.GetLogger("../../tests/testlog")
-=======
 	mainlog, _ = log.GetLogger("../../tests/testlog", "debug")
->>>>>>> 0b7bdbd8
 
 	ioutil.WriteFile("configJsonA.json", []byte(configJsonA), 0644)
 	cmd := &cobra.Command{}
