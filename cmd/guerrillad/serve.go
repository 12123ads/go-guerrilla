package main

import (
	"encoding/json"
	"errors"
	"fmt"
	"github.com/flashmob/go-guerrilla"
	"github.com/flashmob/go-guerrilla/backends"
	"github.com/flashmob/go-guerrilla/log"
	"github.com/spf13/cobra"
	"io/ioutil"
	"os"
	"os/exec"
	"os/signal"
	"reflect"
	"strconv"
	"strings"
	"syscall"
	"time"
)

const (
	defaultPidFile = "/var/run/go-guerrilla.pid"
)

var (
	configPath string
	pidFile    string

	serveCmd = &cobra.Command{
		Use:   "serve",
		Short: "start the small SMTP server",
		Run:   serve,
	}

	cmdConfig     = CmdConfig{}
	signalChannel = make(chan os.Signal, 1) // for trapping SIG_HUP
	mainlog       log.Logger
)

func init() {
	// log to stderr on startup
	var logOpenError error
	if mainlog, logOpenError = log.GetLogger(log.OutputStderr.String()); logOpenError != nil {
		mainlog.WithError(logOpenError).Errorf("Failed creating a logger to %s", log.OutputStderr)
	}
	serveCmd.PersistentFlags().StringVarP(&configPath, "config", "c",
		"goguerrilla.conf", "Path to the configuration file")
	// intentionally didn't specify default pidFile; value from config is used if flag is empty
	serveCmd.PersistentFlags().StringVarP(&pidFile, "pidFile", "p",
		"", "Path to the pid file")

	rootCmd.AddCommand(serveCmd)
}

func sigHandler(app guerrilla.Guerrilla) {
	// handle SIGHUP for reloading the configuration while running
	signal.Notify(signalChannel, syscall.SIGHUP, syscall.SIGTERM, syscall.SIGQUIT, syscall.SIGINT, syscall.SIGKILL)

	for sig := range signalChannel {
		if sig == syscall.SIGHUP {
			// save old config & load in new one
			oldConfig := cmdConfig
			newConfig := CmdConfig{}
			err := readConfig(configPath, pidFile, &newConfig)
			if err != nil {
				mainlog.WithError(err).Error("Error while ReadConfig (reload)")
			} else {
				cmdConfig = newConfig
				mainlog.Infof("Configuration was reloaded at %s", guerrilla.ConfigLoadTime)
				cmdConfig.emitChangeEvents(&oldConfig, app)
			}
		} else if sig == syscall.SIGTERM || sig == syscall.SIGQUIT || sig == syscall.SIGINT {
			mainlog.Infof("Shutdown signal caught")
			app.Shutdown()
			mainlog.Infof("Shutdown completed, exiting.")
			return
		} else {
			mainlog.Infof("Shutdown, unknown signal caught")
			return
		}
	}
}

func subscribeBackendEvent(event string, backend backends.Backend, app guerrilla.Guerrilla) {

	app.Subscribe(event, func(cmdConfig *CmdConfig) {
		logger, _ := log.GetLogger(cmdConfig.LogFile)
		var err error
		if err = backend.Shutdown(); err != nil {
			logger.WithError(err).Warn("Backend failed to shutdown")
			return
		}
		backend, err = backends.New(cmdConfig.BackendName, cmdConfig.BackendConfig, logger)
		if err != nil {
			logger.WithError(err).Fatalf("Error while loading the backend %q",
				cmdConfig.BackendName)
		} else {
			logger.Info("Backend started:", cmdConfig.BackendName)
		}
	})
}

func serve(cmd *cobra.Command, args []string) {
	logVersion()

	err := readConfig(configPath, pidFile, &cmdConfig)
	if err != nil {
		mainlog.WithError(err).Fatal("Error while reading config")
	}

	// Check that max clients is not greater than system open file limit.
	fileLimit := getFileLimit()

	if fileLimit > 0 {
		maxClients := 0
		for _, s := range cmdConfig.Servers {
			maxClients += s.MaxClients
		}
		if maxClients > fileLimit {
<<<<<<< HEAD
			log.Warnf("Combined max clients for all servers (%d) is greater than open file limit (%d). "+
=======
			mainlog.Fatalf("Combined max clients for all servers (%d) is greater than open file limit (%d). "+
>>>>>>> 13191e03
				"Please increase your open file limit or decrease max clients.", maxClients, fileLimit)
		}
	}

	// Backend setup
	var backend backends.Backend
	backend, err = backends.New(cmdConfig.BackendName, cmdConfig.BackendConfig, mainlog)
	if err != nil {
		mainlog.WithError(err).Fatalf("Error while loading the backend %q",
			cmdConfig.BackendName)
	}

	app, err := guerrilla.New(&cmdConfig.AppConfig, backend, mainlog)
	if err != nil {
		mainlog.WithError(err).Error("Error(s) when creating new server(s)")
	}

	// start the app
	err = app.Start()
	if err != nil {
		mainlog.WithError(err).Error("Error(s) when starting server(s)")
	}
	subscribeBackendEvent("config_change:backend_config", backend, app)
	subscribeBackendEvent("config_change:backend_name", backend, app)
	// Write out our PID
	writePid(cmdConfig.PidFile)
	// ...and write out our pid whenever the file name changes in the config
	app.Subscribe("config_change:pid_file", func(ac *guerrilla.AppConfig) {
		writePid(ac.PidFile)
	})
	// change the logger from stdrerr to one from config
	mainlog.Infof("main log configured to %s", cmdConfig.LogFile)
	var logOpenError error
	if mainlog, logOpenError = log.GetLogger(cmdConfig.LogFile); logOpenError != nil {
		mainlog.WithError(logOpenError).Errorf("Failed changing to a custom logger [%s]", cmdConfig.LogFile)
	}
	app.SetLogger(mainlog)
	sigHandler(app)

}

// Superset of `guerrilla.AppConfig` containing options specific
// the the command line interface.
type CmdConfig struct {
	guerrilla.AppConfig
	BackendName   string                 `json:"backend_name"`
	BackendConfig backends.BackendConfig `json:"backend_config"`
}

func (c *CmdConfig) load(jsonBytes []byte) error {
	c.AppConfig.Load(jsonBytes)
	err := json.Unmarshal(jsonBytes, &c)
	if err != nil {
		return fmt.Errorf("Could not parse config file: %s", err.Error())
	}
	return nil
}

func (c *CmdConfig) emitChangeEvents(oldConfig *CmdConfig, app guerrilla.Guerrilla) {
	// has backend changed?
	if !reflect.DeepEqual((*c).BackendConfig, (*oldConfig).BackendConfig) {
		app.Publish("config_change:backend_config", c)
	}
	if c.BackendName != oldConfig.BackendName {
		app.Publish("config_change:backend_name", c)
	}
	// call other emitChangeEvents
	c.AppConfig.EmitChangeEvents(&oldConfig.AppConfig, app)
}

// ReadConfig which should be called at startup, or when a SIG_HUP is caught
func readConfig(path string, pidFile string, config *CmdConfig) error {
	// load in the config.
	data, err := ioutil.ReadFile(path)
	if err != nil {
		return fmt.Errorf("Could not read config file: %s", err.Error())
	}
	if err := config.load(data); err != nil {
		return err
	}
	// override config pidFile with with flag from the command line
	if len(pidFile) > 0 {
		config.AppConfig.PidFile = pidFile
	} else if len(config.AppConfig.PidFile) == 0 {
		config.AppConfig.PidFile = defaultPidFile
	}

	if len(config.AllowedHosts) == 0 {
		return errors.New("Empty `allowed_hosts` is not allowed")
	}
	guerrilla.ConfigLoadTime = time.Now()
	return nil
}

func getFileLimit() int {
	cmd := exec.Command("ulimit", "-n")
	out, err := cmd.Output()
	if err != nil {
		return -1
	}
	limit, err := strconv.Atoi(strings.TrimSpace(string(out)))
	if err != nil {
		return -1
	}
	return limit
}

func writePid(pidFile string) {
	if len(pidFile) > 0 {
		if f, err := os.Create(pidFile); err == nil {
			defer f.Close()
			pid := os.Getpid()
			if _, err := f.WriteString(fmt.Sprintf("%d", pid)); err == nil {
				f.Sync()
				mainlog.Infof("pid_file (%s) written with pid:%v", pidFile, pid)
			} else {
				mainlog.WithError(err).Fatalf("Error while writing pidFile (%s)", pidFile)
			}
		} else {
			mainlog.WithError(err).Fatalf("Error while creating pidFile (%s)", pidFile)
		}
	}
}<|MERGE_RESOLUTION|>--- conflicted
+++ resolved
@@ -4,10 +4,6 @@
 	"encoding/json"
 	"errors"
 	"fmt"
-	"github.com/flashmob/go-guerrilla"
-	"github.com/flashmob/go-guerrilla/backends"
-	"github.com/flashmob/go-guerrilla/log"
-	"github.com/spf13/cobra"
 	"io/ioutil"
 	"os"
 	"os/exec"
@@ -17,6 +13,11 @@
 	"strings"
 	"syscall"
 	"time"
+
+	"github.com/flashmob/go-guerrilla"
+	"github.com/flashmob/go-guerrilla/backends"
+	"github.com/flashmob/go-guerrilla/log"
+	"github.com/spf13/cobra"
 )
 
 const (
@@ -118,11 +119,7 @@
 			maxClients += s.MaxClients
 		}
 		if maxClients > fileLimit {
-<<<<<<< HEAD
-			log.Warnf("Combined max clients for all servers (%d) is greater than open file limit (%d). "+
-=======
-			mainlog.Fatalf("Combined max clients for all servers (%d) is greater than open file limit (%d). "+
->>>>>>> 13191e03
+			mainlog.Warnf("Combined max clients for all servers (%d) is greater than open file limit (%d). "+
 				"Please increase your open file limit or decrease max clients.", maxClients, fileLimit)
 		}
 	}
