hash: ab5586e1ee56f15336e425d99f774acd4f6bc0f042ab597248366592d8c0b1bf
updated: 2018-03-11T11:39:28.566276841+11:00
imports:
- name: github.com/asaskevich/EventBus
  version: 68a521d7cbbb7a859c2608b06342f384b3bd5f5a
- name: github.com/gomodule/redigo
  version: 8873b2f1995f59d4bcdd2b0dc9858e2cb9bf0c13
  subpackages:
  - internal
  - redis
- name: github.com/go-sql-driver/mysql
  version: a0583e0143b1624142adab07e0e97fe106d99561
- name: github.com/gorilla/context
  version: 08b5f424b9271eedf6f9f0ce86cb9396ed337a42
- name: github.com/gorilla/mux
  version: 392c28fe23e1c45ddba891b0320b3b5df220beea
- name: github.com/gorilla/websocket
  version: 3ab3a8b8831546bd18fd182c20687ca853b2bb13
- name: github.com/inconshreveable/mousetrap
  version: 76626ae9c91c4f2a10f34cad8ce83ea42c93bb75
- name: github.com/rakyll/statik
  version: 274df120e9065bdd08eb1120e0375e3dc1ae8465
  subpackages:
  - fs
<<<<<<< HEAD
- name: github.com/Sirupsen/logrus
  version: ba1b36c82c5e05c4f912a88eab0dcd91a171688f
=======
- name: github.com/sirupsen/logrus
  version: d682213848ed68c0a260ca37d6dd5ace8423f5ba
>>>>>>> 9cec0121
- name: github.com/spf13/cobra
  version: b62566898a99f2db9c68ed0026aa0a052e59678d
- name: github.com/spf13/pflag
  version: 25f8b5b07aece3207895bf19f7ab517eb3b22a40
- name: golang.org/x/crypto
  version: c7dcf104e3a7a1417abc0230cb0d5240d764159d
  subpackages:
  - ssh/terminal
- name: golang.org/x/net
  version: d0aafc73d5cdc42264b0af071c261abac580695e
  subpackages:
  - html
  - html/atom
  - html/charset
- name: golang.org/x/sys
  version: 7dca6fe1f43775aa6d1334576870ff63f978f539
  subpackages:
  - unix
  - windows
- name: golang.org/x/text
  version: b7ef84aaf62aa3e70962625c80a571ae7c17cb40
  subpackages:
  - encoding
  - encoding/charmap
  - encoding/htmlindex
  - encoding/internal
  - encoding/internal/identifier
  - encoding/japanese
  - encoding/korean
  - encoding/simplifiedchinese
  - encoding/traditionalchinese
  - encoding/unicode
  - internal/language
  - internal/tag
  - internal/utf8internal
  - language
  - runes
  - transform
- name: gopkg.in/iconv.v1
  version: 16a760eb7e186ae0e3aedda00d4a1daa4d0701d8
testImports: []<|MERGE_RESOLUTION|>--- conflicted
+++ resolved
@@ -1,15 +1,19 @@
-hash: ab5586e1ee56f15336e425d99f774acd4f6bc0f042ab597248366592d8c0b1bf
-updated: 2018-03-11T11:39:28.566276841+11:00
+hash: d845af9d7a26647c61c850a305d94006a0528611a1ae81eccea766c432e7aac0
+updated: 2018-05-31T13:04:27.585656465+10:00
 imports:
 - name: github.com/asaskevich/EventBus
   version: 68a521d7cbbb7a859c2608b06342f384b3bd5f5a
-- name: github.com/gomodule/redigo
+- name: github.com/garyburd/redigo
   version: 8873b2f1995f59d4bcdd2b0dc9858e2cb9bf0c13
   subpackages:
   - internal
   - redis
 - name: github.com/go-sql-driver/mysql
   version: a0583e0143b1624142adab07e0e97fe106d99561
+- name: github.com/gomodule/redigo
+  version: 8873b2f1995f59d4bcdd2b0dc9858e2cb9bf0c13
+  subpackages:
+  - redis
 - name: github.com/gorilla/context
   version: 08b5f424b9271eedf6f9f0ce86cb9396ed337a42
 - name: github.com/gorilla/mux
@@ -19,26 +23,23 @@
 - name: github.com/inconshreveable/mousetrap
   version: 76626ae9c91c4f2a10f34cad8ce83ea42c93bb75
 - name: github.com/rakyll/statik
-  version: 274df120e9065bdd08eb1120e0375e3dc1ae8465
+  version: fd36b3595eb2ec8da4b8153b107f7ea08504899d
   subpackages:
   - fs
-<<<<<<< HEAD
+- name: github.com/sirupsen/logrus
+  version: c155da19408a8799da419ed3eeb0cb5db0ad5dbc
 - name: github.com/Sirupsen/logrus
-  version: ba1b36c82c5e05c4f912a88eab0dcd91a171688f
-=======
-- name: github.com/sirupsen/logrus
   version: d682213848ed68c0a260ca37d6dd5ace8423f5ba
->>>>>>> 9cec0121
 - name: github.com/spf13/cobra
   version: b62566898a99f2db9c68ed0026aa0a052e59678d
 - name: github.com/spf13/pflag
   version: 25f8b5b07aece3207895bf19f7ab517eb3b22a40
 - name: golang.org/x/crypto
-  version: c7dcf104e3a7a1417abc0230cb0d5240d764159d
+  version: ab813273cd59e1333f7ae7bff5d027d4aadf528c
   subpackages:
   - ssh/terminal
 - name: golang.org/x/net
-  version: d0aafc73d5cdc42264b0af071c261abac580695e
+  version: 1e491301e022f8f977054da4c2d852decd59571f
   subpackages:
   - html
   - html/atom
@@ -49,7 +50,7 @@
   - unix
   - windows
 - name: golang.org/x/text
-  version: b7ef84aaf62aa3e70962625c80a571ae7c17cb40
+  version: 5c1cf69b5978e5a34c5f9ba09a83e56acc4b7877
   subpackages:
   - encoding
   - encoding/charmap
@@ -62,6 +63,7 @@
   - encoding/traditionalchinese
   - encoding/unicode
   - internal/language
+  - internal/language/compact
   - internal/tag
   - internal/utf8internal
   - language
