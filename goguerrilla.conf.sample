--- conflicted
+++ resolved
@@ -9,21 +9,18 @@
       "guerrillamail.org"
     ],
     "pid_file" : "/var/run/go-guerrilla.pid",
+    "dashboard": {
+          "is_enabled": true,
+          "listen_interface": ":8080",
+          "tick_interval": "5s",
+          "max_window": "24h",
+          "ranking_aggregation_interval": "6h"
+        },
     "backend_config": {
         "log_received_mails": true,
         "save_workers_size": 1,
         "save_process" : "HeadersParser|Header|Debugger",
         "primary_mail_host" : "mail.example.com"
-<<<<<<< HEAD
-    },
-    "dashboard": {
-      "is_enabled": true,
-      "listen_interface": ":8080",
-      "tick_interval": "5s",
-      "max_window": "24h",
-      "ranking_aggregation_interval": "6h"
-=======
->>>>>>> 0b7bdbd8
     },
     "servers" : [
         {
