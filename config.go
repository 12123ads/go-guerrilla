package guerrilla

import (
	"crypto/tls"
	"encoding/json"
	"errors"
	"fmt"
	"github.com/flashmob/go-guerrilla/backends"
	"github.com/flashmob/go-guerrilla/log"
	"os"
	"reflect"
	"strings"

	"github.com/flashmob/go-guerrilla/backends"
	"github.com/flashmob/go-guerrilla/log"

	"github.com/flashmob/go-guerrilla/dashboard"
)

// AppConfig is the holder of the configuration of the app
type AppConfig struct {
	// Servers can have one or more items.
	/// Defaults to 1 server listening on 127.0.0.1:2525
	Servers []ServerConfig `json:"servers"`
	// AllowedHosts lists which hosts to accept email for. Defaults to os.Hostname
	AllowedHosts []string `json:"allowed_hosts"`
	// PidFile is the path for writing out the process id. No output if empty
	PidFile string `json:"pid_file"`
	// LogFile is where the logs go. Use path to file, or "stderr", "stdout"
	// or "off". Default "stderr"
	LogFile string `json:"log_file,omitempty"`
	// LogLevel controls the lowest level we log.
	// "info", "debug", "error", "panic". Default "info"
	LogLevel string `json:"log_level,omitempty"`
	// BackendConfig configures the email envelope processing backend
	BackendConfig backends.BackendConfig `json:"backend_config"`
<<<<<<< HEAD
	// Dashboard config configures how analytics are gathered and displayed
	Dashboard dashboard.Config `json:"dashboard"`
=======
>>>>>>> 0b7bdbd8
}

// ServerConfig specifies config options for a single server
type ServerConfig struct {
	// IsEnabled set to true to start the server, false will ignore it
	IsEnabled bool `json:"is_enabled"`
	// Hostname will be used in the server's reply to HELO/EHLO. If TLS enabled
	// make sure that the Hostname matches the cert. Defaults to os.Hostname()
	Hostname string `json:"host_name"`
	// MaxSize is the maximum size of an email that will be accepted for delivery.
	// Defaults to 10 Mebibytes
	MaxSize int64 `json:"max_size"`
	// PrivateKeyFile path to cert private key in PEM format. Will be ignored if blank
	PrivateKeyFile string `json:"private_key_file"`
	// PublicKeyFile path to cert (public key) chain in PEM format.
	// Will be ignored if blank
	PublicKeyFile string `json:"public_key_file"`
	// Timeout specifies the connection timeout in seconds. Defaults to 30
	Timeout int `json:"timeout"`
	// Listen interface specified in <ip>:<port> - defaults to 127.0.0.1:2525
	ListenInterface string `json:"listen_interface"`
	// StartTLSOn should we offer STARTTLS command. Cert must be valid.
	// False by default
	StartTLSOn bool `json:"start_tls_on,omitempty"`
	// TLSAlwaysOn run this server as a pure TLS server, i.e. SMTPS
	TLSAlwaysOn bool `json:"tls_always_on,omitempty"`
	// MaxClients controls how many maxiumum clients we can handle at once.
	// Defaults to 100
	MaxClients int `json:"max_clients"`
	// LogFile is where the logs go. Use path to file, or "stderr", "stdout" or "off".
	// defaults to AppConfig.Log file setting
	LogFile string `json:"log_file,omitempty"`
<<<<<<< HEAD
=======
	// XClientOn when using a proxy such as Nginx, XCLIENT command is used to pass the
	// original client's IP address & client's HELO
	XClientOn bool `json:"xclient_on,omitempty"`
>>>>>>> 0b7bdbd8

	// The following used to watch certificate changes so that the TLS can be reloaded
	_privateKeyFile_mtime int
	_publicKeyFile_mtime  int
}

// Unmarshalls json data into AppConfig struct and any other initialization of the struct
// also does validation, returns error if validation failed or something went wrong
func (c *AppConfig) Load(jsonBytes []byte) error {
	err := json.Unmarshal(jsonBytes, c)
	if err != nil {
		return fmt.Errorf("could not parse config file: %s", err)
	}
	if err = c.setDefaults(); err != nil {
		return err
	}
	if err = c.setBackendDefaults(); err != nil {
		return err
	}

	// all servers must be valid in order to continue
	for _, server := range c.Servers {
		if errs := server.Validate(); errs != nil {
			return errs
		}
	}

	// read the timestamps for the ssl keys, to determine if they need to be reloaded
	for i := 0; i < len(c.Servers); i++ {
		c.Servers[i].loadTlsKeyTimestamps()
	}
	return nil
}

// Emits any configuration change events onto the event bus.
func (c *AppConfig) EmitChangeEvents(oldConfig *AppConfig, app Guerrilla) {
	// has backend changed?
	if !reflect.DeepEqual((*c).BackendConfig, (*oldConfig).BackendConfig) {
		app.Publish(EventConfigBackendConfig, c)
	}
	// has config changed, general check
	if !reflect.DeepEqual(oldConfig, c) {
		app.Publish(EventConfigNewConfig, c)
	}
	// has 'allowed hosts' changed?
	if !reflect.DeepEqual(oldConfig.AllowedHosts, c.AllowedHosts) {
		app.Publish(EventConfigAllowedHosts, c)
	}
	// has pid file changed?
	if strings.Compare(oldConfig.PidFile, c.PidFile) != 0 {
		app.Publish(EventConfigPidFile, c)
	}
	// has mainlog log changed?
	if strings.Compare(oldConfig.LogFile, c.LogFile) != 0 {
		app.Publish(EventConfigLogFile, c)
	}
	// has log level changed?
	if strings.Compare(oldConfig.LogLevel, c.LogLevel) != 0 {
		app.Publish(EventConfigLogLevel, c)
	}
	// server config changes
	oldServers := oldConfig.getServers()
	for iface, newServer := range c.getServers() {
		// is server is in both configs?
		if oldServer, ok := oldServers[iface]; ok {
			// since old server exists in the new config, we do not track it anymore
			delete(oldServers, iface)
			// so we know the server exists in both old & new configs
			newServer.emitChangeEvents(oldServer, app)
		} else {
			// start new server
			app.Publish(EventConfigServerNew, newServer)
		}

	}
	// remove any servers that don't exist anymore
	for _, oldserver := range oldServers {
		app.Publish(EventConfigServerRemove, oldserver)
	}
}

// EmitLogReopen emits log reopen events using existing config
func (c *AppConfig) EmitLogReopenEvents(app Guerrilla) {
	app.Publish(EventConfigLogReopen, c)
	for _, sc := range c.getServers() {
		app.Publish(EventConfigServerLogReopen, sc)
	}
}

// gets the servers in a map (key by interface) for easy lookup
func (c *AppConfig) getServers() map[string]*ServerConfig {
	servers := make(map[string]*ServerConfig, len(c.Servers))
	for i := 0; i < len(c.Servers); i++ {
		servers[c.Servers[i].ListenInterface] = &c.Servers[i]
	}
	return servers
}

// setDefaults fills in default server settings for values that were not configured
// The defaults are:
// * Server listening to 127.0.0.1:2525
// * use your hostname to determine your which hosts to accept email for
// * 100 maximum clients
// * 10MB max message size
// * log to Stderr,
// * log level set to "`debug`"
// * timeout to 30 sec
// * Backend configured with the following processors: `HeadersParser|Header|Debugger`
// where it will log the received emails.
func (c *AppConfig) setDefaults() error {
	if c.LogFile == "" {
		c.LogFile = log.OutputStderr.String()
	}
	if c.LogLevel == "" {
		c.LogLevel = "debug"
	}
	if len(c.AllowedHosts) == 0 {
		if h, err := os.Hostname(); err != nil {
			return err
		} else {
			c.AllowedHosts = append(c.AllowedHosts, h)
		}
	}
	h, err := os.Hostname()
	if err != nil {
		return err
	}
	if len(c.Servers) == 0 {
		sc := ServerConfig{}
		sc.LogFile = c.LogFile
		sc.ListenInterface = defaultInterface
		sc.IsEnabled = true
		sc.Hostname = h
		sc.MaxClients = 100
		sc.Timeout = 30
		sc.MaxSize = 10 << 20 // 10 Mebibytes
		c.Servers = append(c.Servers, sc)
	} else {
		// make sure each server has defaults correctly configured
		for i := range c.Servers {
			if c.Servers[i].Hostname == "" {
				c.Servers[i].Hostname = h
			}
			if c.Servers[i].MaxClients == 0 {
				c.Servers[i].MaxClients = 100
			}
			if c.Servers[i].Timeout == 0 {
				c.Servers[i].Timeout = 20
			}
			if c.Servers[i].MaxSize == 0 {
				c.Servers[i].MaxSize = 10 << 20 // 10 Mebibytes
			}
			if c.Servers[i].ListenInterface == "" {
				return errors.New(fmt.Sprintf("Listen interface not specified for server at index %d", i))
			}
			if c.Servers[i].LogFile == "" {
				c.Servers[i].LogFile = c.LogFile
			}
			// validate the server config
			err = c.Servers[i].Validate()
			if err != nil {
				return err
			}
		}
	}
	return nil
}

// setBackendDefaults sets default values for the backend config,
// if no backend config was added before starting, then use a default config
// otherwise, see what required values were missed in the config and add any missing with defaults
func (c *AppConfig) setBackendDefaults() error {

	if len(c.BackendConfig) == 0 {
		h, err := os.Hostname()
		if err != nil {
			return err
		}
		c.BackendConfig = backends.BackendConfig{
			"log_received_mails": true,
			"save_workers_size":  1,
			"save_process":       "HeadersParser|Header|Debugger",
			"primary_mail_host":  h,
		}
	} else {
		if _, ok := c.BackendConfig["save_process"]; !ok {
			c.BackendConfig["save_process"] = "HeadersParser|Header|Debugger"
		}
		if _, ok := c.BackendConfig["primary_mail_host"]; !ok {
			h, err := os.Hostname()
			if err != nil {
				return err
			}
			c.BackendConfig["primary_mail_host"] = h
		}
		if _, ok := c.BackendConfig["save_workers_size"]; !ok {
			c.BackendConfig["save_workers_size"] = 1
		}

		if _, ok := c.BackendConfig["log_received_mails"]; !ok {
			c.BackendConfig["log_received_mails"] = false
		}
	}
	return nil
}

// Emits any configuration change events on the server.
// All events are fired and run synchronously
func (sc *ServerConfig) emitChangeEvents(oldServer *ServerConfig, app Guerrilla) {
	// get a list of changes
	changes := getDiff(
		*oldServer,
		*sc,
	)
	if len(changes) > 0 {
		// something changed in the server config
		app.Publish(EventConfigServerConfig, sc)
	}

	// enable or disable?
	if _, ok := changes["IsEnabled"]; ok {
		if sc.IsEnabled {
			app.Publish(EventConfigServerStart, sc)
		} else {
			app.Publish(EventConfigServerStop, sc)
		}
		// do not emit any more events when IsEnabled changed
		return
	}
	// log file change?
	if _, ok := changes["LogFile"]; ok {
		app.Publish(EventConfigServerLogFile, sc)
	} else {
		// since config file has not changed, we reload it
		app.Publish(EventConfigServerLogReopen, sc)
	}
	// timeout changed
	if _, ok := changes["Timeout"]; ok {
		app.Publish(EventConfigServerTimeout, sc)
	}
	// max_clients changed
	if _, ok := changes["MaxClients"]; ok {
		app.Publish(EventConfigServerMaxClients, sc)
	}

	// tls changed
	if ok := func() bool {
		if _, ok := changes["PrivateKeyFile"]; ok {
			return true
		}
		if _, ok := changes["PublicKeyFile"]; ok {
			return true
		}
		if _, ok := changes["StartTLSOn"]; ok {
			return true
		}
		if _, ok := changes["TLSAlwaysOn"]; ok {
			return true
		}
		return false
	}(); ok {
		app.Publish(EventConfigServerTLSConfig, sc)
	}
}

// Loads in timestamps for the ssl keys
func (sc *ServerConfig) loadTlsKeyTimestamps() error {
	var statErr = func(iface string, err error) error {
		return errors.New(
			fmt.Sprintf(
				"could not stat key for server [%s], %s",
				iface,
				err.Error()))
	}
	if info, err := os.Stat(sc.PrivateKeyFile); err == nil {
		sc._privateKeyFile_mtime = info.ModTime().Second()
	} else {
		return statErr(sc.ListenInterface, err)
	}
	if info, err := os.Stat(sc.PublicKeyFile); err == nil {
		sc._publicKeyFile_mtime = info.ModTime().Second()
	} else {
		return statErr(sc.ListenInterface, err)
	}
	return nil
}

// Gets the timestamp of the TLS certificates. Returns a unix time of when they were last modified
// when the config was read. We use this info to determine if TLS needs to be re-loaded.
func (sc *ServerConfig) getTlsKeyTimestamps() (int, int) {
	return sc._privateKeyFile_mtime, sc._publicKeyFile_mtime
}

// Validate validates the server's configuration.
func (sc *ServerConfig) Validate() error {
	var errs Errors

	if sc.StartTLSOn || sc.TLSAlwaysOn {
		if sc.PublicKeyFile == "" {
			errs = append(errs, errors.New("PublicKeyFile is empty"))
		}
		if sc.PrivateKeyFile == "" {
			errs = append(errs, errors.New("PrivateKeyFile is empty"))
		}
		if _, err := tls.LoadX509KeyPair(sc.PublicKeyFile, sc.PrivateKeyFile); err != nil {
			errs = append(errs,
				errors.New(fmt.Sprintf("cannot use TLS config for [%s], %v", sc.ListenInterface, err)))
		}
	}
	if len(errs) > 0 {
		return errs
	}

	return nil
}

// Returns a diff between struct a & struct b.
// Results are returned in a map, where each key is the name of the field that was different.
// a and b are struct values, must not be pointer
// and of the same struct type
func getDiff(a interface{}, b interface{}) map[string]interface{} {
	ret := make(map[string]interface{}, 5)
	compareWith := structtomap(b)
	for key, val := range structtomap(a) {
		if val != compareWith[key] {
			ret[key] = compareWith[key]
		}
	}
	// detect tls changes (have the key files been modified?)
	if oldServer, ok := a.(ServerConfig); ok {
		t1, t2 := oldServer.getTlsKeyTimestamps()
		if newServer, ok := b.(ServerConfig); ok {
			t3, t4 := newServer.getTlsKeyTimestamps()
			if t1 != t3 {
				ret["PrivateKeyFile"] = newServer.PrivateKeyFile
			}
			if t2 != t4 {
				ret["PublicKeyFile"] = newServer.PublicKeyFile
			}
		}
	}
	return ret
}

// Convert fields of a struct to a map
// only able to convert int, bool and string; not recursive
func structtomap(obj interface{}) map[string]interface{} {
	ret := make(map[string]interface{}, 0)
	v := reflect.ValueOf(obj)
	t := v.Type()
	for index := 0; index < v.NumField(); index++ {
		vField := v.Field(index)
		fName := t.Field(index).Name

		switch vField.Kind() {
		case reflect.Int:
			value := vField.Int()
			ret[fName] = value
		case reflect.String:
			value := vField.String()
			ret[fName] = value
		case reflect.Bool:
			value := vField.Bool()
			ret[fName] = value
		}
	}
	return ret
}<|MERGE_RESOLUTION|>--- conflicted
+++ resolved
@@ -10,9 +10,6 @@
 	"os"
 	"reflect"
 	"strings"
-
-	"github.com/flashmob/go-guerrilla/backends"
-	"github.com/flashmob/go-guerrilla/log"
 
 	"github.com/flashmob/go-guerrilla/dashboard"
 )
@@ -34,11 +31,8 @@
 	LogLevel string `json:"log_level,omitempty"`
 	// BackendConfig configures the email envelope processing backend
 	BackendConfig backends.BackendConfig `json:"backend_config"`
-<<<<<<< HEAD
 	// Dashboard config configures how analytics are gathered and displayed
 	Dashboard dashboard.Config `json:"dashboard"`
-=======
->>>>>>> 0b7bdbd8
 }
 
 // ServerConfig specifies config options for a single server
@@ -71,12 +65,9 @@
 	// LogFile is where the logs go. Use path to file, or "stderr", "stdout" or "off".
 	// defaults to AppConfig.Log file setting
 	LogFile string `json:"log_file,omitempty"`
-<<<<<<< HEAD
-=======
 	// XClientOn when using a proxy such as Nginx, XCLIENT command is used to pass the
 	// original client's IP address & client's HELO
 	XClientOn bool `json:"xclient_on,omitempty"`
->>>>>>> 0b7bdbd8
 
 	// The following used to watch certificate changes so that the TLS can be reloaded
 	_privateKeyFile_mtime int
