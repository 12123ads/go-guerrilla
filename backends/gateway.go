--- conflicted
+++ resolved
@@ -147,16 +147,6 @@
 		return NewResult(response.Canned.SuccessMessageQueued + status.queuedID)
 	case <-time.After(gw.saveTimeout()):
 		Log().Error("Backend has timed out while saving email")
-<<<<<<< HEAD
-=======
-		e.Lock() // lock the envelope - it's still processing here, we don't want the server to recycle it
-		go func() {
-			// keep waiting for the backend to finish processing
-			<-workerMsg.notifyMe
-			e.Unlock()
-			workerMsgPool.Put(workerMsg)
-		}()
->>>>>>> 9cec0121
 		return NewResult(response.Canned.FailBackendTimeout)
 	}
 }
