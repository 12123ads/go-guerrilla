package guerrilla

import (
	"bufio"
	"bytes"
	"crypto/tls"
	"errors"
	"fmt"
<<<<<<< HEAD
=======
	"github.com/flashmob/go-guerrilla/log"
	"github.com/flashmob/go-guerrilla/mail"
	"github.com/flashmob/go-guerrilla/mail/rfc5321"
	"github.com/flashmob/go-guerrilla/response"
>>>>>>> cb550348
	"net"
	"net/textproto"
	"sync"
	"time"

	"github.com/flashmob/go-guerrilla/log"
	"github.com/flashmob/go-guerrilla/mail"
)

// ClientState indicates which part of the SMTP transaction a given client is in.
type ClientState int

const (
	// The client has connected, and is awaiting our first response
	ClientGreeting = iota
	// We have responded to the client's connection and are awaiting a command
	ClientCmd
	// We have received the sender and recipient information
	ClientData
	// We have agreed with the client to secure the connection over TLS
	ClientStartTLS
	// Server will shutdown, client to shutdown on next command turn
	ClientShutdown
)

type client struct {
	*mail.Envelope
	ID          uint64
	ConnectedAt time.Time
	KilledAt    time.Time
	// Number of errors encountered during session with this client
	errors       int
	state        ClientState
	messagesSent int
	// Response to be written to the client (for debugging)
	response   bytes.Buffer
	bufErr     error
	conn       net.Conn
	bufin      *smtpBufferedReader
	bufout     *bufio.Writer
	smtpReader *textproto.Reader
	ar         *adjustableLimitedReader
	// guards access to conn
	connGuard sync.Mutex
	log       log.Logger
	parser    rfc5321.Parser
}

// NewClient allocates a new client.
func NewClient(conn net.Conn, clientID uint64, logger log.Logger, envelope *mail.Pool) *client {
	c := &client{
		conn: conn,
		// Envelope will be borrowed from the envelope pool
		// the envelope could be 'detached' from the client later when processing
		Envelope:    envelope.Borrow(getRemoteAddr(conn), clientID),
		ConnectedAt: time.Now(),
		bufin:       newSMTPBufferedReader(conn),
		bufout:      bufio.NewWriter(conn),
		ID:          clientID,
		log:         logger,
	}

	// used for reading the DATA state
	c.smtpReader = textproto.NewReader(c.bufin.Reader)
	return c
}

// sendResponse adds a response to be written on the next turn
// the response gets buffered
func (c *client) sendResponse(r ...interface{}) {
	c.bufout.Reset(c.conn)
	if c.log.IsDebug() {
		// an additional buffer so that we can log the response in debug mode only
		c.response.Reset()
	}
	var out string
	if c.bufErr != nil {
		c.bufErr = nil
	}
	for _, item := range r {
		switch v := item.(type) {
		case error:
			out = v.Error()
		case fmt.Stringer:
			out = v.String()
		case string:
			out = v
		}
		if _, c.bufErr = c.bufout.WriteString(out); c.bufErr != nil {
			c.log.WithError(c.bufErr).Error("could not write to c.bufout")
		}
		if c.log.IsDebug() {
			c.response.WriteString(out)
		}
		if c.bufErr != nil {
			return
		}
	}
	_, c.bufErr = c.bufout.WriteString("\r\n")
	if c.log.IsDebug() {
		c.response.WriteString("\r\n")
	}
}

// resetTransaction resets the SMTP transaction, ready for the next email (doesn't disconnect)
// Transaction ends on:
// -HELO/EHLO/REST command
// -End of DATA command
// TLS handshake
func (c *client) resetTransaction() {
	c.Envelope.ResetTransaction()
}

// isInTransaction returns true if the connection is inside a transaction.
// A transaction starts after a MAIL command gets issued by the client.
// Call resetTransaction to end the transaction
func (c *client) isInTransaction() bool {
	if len(c.MailFrom.User) == 0 && !c.MailFrom.NullPath {
		return false
	}
	return true
}

// kill flags the connection to close on the next turn
func (c *client) kill() {
	c.KilledAt = time.Now()
}

// isAlive returns true if the client is to close on the next turn
func (c *client) isAlive() bool {
	return c.KilledAt.IsZero()
}

// setTimeout adjust the timeout on the connection, goroutine safe
func (c *client) setTimeout(t time.Duration) (err error) {
	defer c.connGuard.Unlock()
	c.connGuard.Lock()
	if c.conn != nil {
		err = c.conn.SetDeadline(time.Now().Add(t * time.Second))
	}
	return
}

// closeConn closes a client connection, , goroutine safe
func (c *client) closeConn() {
	defer c.connGuard.Unlock()
	c.connGuard.Lock()
	_ = c.conn.Close()
	c.conn = nil
}

// init is called after the client is borrowed from the pool, to get it ready for the connection
func (c *client) init(conn net.Conn, clientID uint64, ep *mail.Pool) {
	c.conn = conn
	// reset our reader & writer
	c.bufout.Reset(conn)
	c.bufin.Reset(conn)
	// reset session data
	c.state = 0
	c.KilledAt = time.Time{}
	c.ConnectedAt = time.Now()
	c.ID = clientID
	c.errors = 0
	// borrow an envelope from the envelope pool
	c.Envelope = ep.Borrow(getRemoteAddr(conn), clientID)
}

// getID returns the client's unique ID
func (c *client) getID() uint64 {
	return c.ID
}

// UpgradeToTLS upgrades a client connection to TLS
func (c *client) upgradeToTLS(tlsConfig *tls.Config) error {
	var tlsConn *tls.Conn
	// wrap c.conn in a new TLS server side connection
	tlsConn = tls.Server(c.conn, tlsConfig)
	// Call handshake here to get any handshake error before reading starts
	err := tlsConn.Handshake()
	if err != nil {
		return err
	}
	// convert tlsConn to net.Conn
	c.conn = net.Conn(tlsConn)
	c.bufout.Reset(c.conn)
	c.bufin.Reset(c.conn)
	c.TLS = true
	return err
}

func getRemoteAddr(conn net.Conn) string {
	if addr, ok := conn.RemoteAddr().(*net.TCPAddr); ok {
		// we just want the IP (not the port)
		return addr.IP.String()
	} else {
		return conn.RemoteAddr().Network()
	}
}

type pathParser func([]byte) error

func (c *client) parsePath(in []byte, p pathParser) (mail.Address, error) {
	address := mail.Address{}
	var err error
	if len(in) > rfc5321.LimitPath {
		return address, errors.New(response.Canned.FailPathTooLong.String())
	}
	if err = p(in); err != nil {
		return address, errors.New(response.Canned.FailInvalidAddress.String())
	} else if c.parser.NullPath {
		// bounce has empty from address
		address = mail.Address{}
	} else if len(c.parser.LocalPart) > rfc5321.LimitLocalPart {
		err = errors.New(response.Canned.FailLocalPartTooLong.String())
	} else if len(c.parser.Domain) > rfc5321.LimitDomain {
		err = errors.New(response.Canned.FailDomainTooLong.String())
	} else {
		address = mail.Address{
			User:       c.parser.LocalPart,
			Host:       c.parser.Domain,
			ADL:        c.parser.ADL,
			PathParams: c.parser.PathParams,
			NullPath:   c.parser.NullPath,
		}
	}
	return address, err
}

func (s *server) rcptTo(in []byte) (address mail.Address, err error) {
	return address, err
}<|MERGE_RESOLUTION|>--- conflicted
+++ resolved
@@ -6,20 +6,14 @@
 	"crypto/tls"
 	"errors"
 	"fmt"
-<<<<<<< HEAD
-=======
 	"github.com/flashmob/go-guerrilla/log"
 	"github.com/flashmob/go-guerrilla/mail"
 	"github.com/flashmob/go-guerrilla/mail/rfc5321"
 	"github.com/flashmob/go-guerrilla/response"
->>>>>>> cb550348
 	"net"
 	"net/textproto"
 	"sync"
 	"time"
-
-	"github.com/flashmob/go-guerrilla/log"
-	"github.com/flashmob/go-guerrilla/mail"
 )
 
 // ClientState indicates which part of the SMTP transaction a given client is in.
